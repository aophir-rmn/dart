import json
import logging
import traceback
from functools import wraps

<<<<<<< HEAD
from flask import abort, session, current_app, request
=======
from flask import abort, session, current_app, request, render_template
>>>>>>> 6a2b7d40
from flask.ext.login import login_required

from dart.context.locator import injectable
from dart.service.accounting import AccountingService
from dart.web.api.utils import generate_accounting_event

_logger = logging.getLogger(__name__)

@injectable
class EntityLookupService(object):
    def __init__(self, engine_service, dataset_service, datastore_service, action_service, trigger_service,
                 workflow_service, subscription_service, event_service):
        self._services = {
            'engine': engine_service.get_engine,
            'subgraph_definition': engine_service.get_subgraph_definition,
            'dataset': dataset_service.get_dataset,
            'datastore': datastore_service.get_datastore,
            'action': action_service.get_action,
            'trigger': trigger_service.get_trigger,
            'workflow': workflow_service.get_workflow,
            'workflow_instance': workflow_service.get_workflow_instance,
            'subscription': subscription_service.get_subscription,
            'event': event_service.get_event,
        }

    def unsupported_entity_type(self, entity_type):
        return self._services.get(entity_type) is None

    def get_entity(self, entity_type, id):
        get_func = self._services[entity_type]
        return get_func(id, raise_when_missing=False)


def fetch_model(f):
    @wraps(f)
    def wrapper(*args, **kwargs):
        lookup_service = current_app.dart_context.get(EntityLookupService)
        entities_by_type = {}
        for url_param_name, value in kwargs.iteritems():
            if lookup_service.unsupported_entity_type(url_param_name):
                continue
            model = lookup_service.get_entity(url_param_name, value)
            if not model:
                abort(404)
            entities_by_type[url_param_name] = model
        kwargs.update(entities_by_type)
        return f(*args, **kwargs)
    return wrapper


# This decorator's job is to log to the accounting table the activity that took place.
# By default we apply this decorator to non-GET methods only.
# We intentionally run it before the @jsonapi decorator so we can retrieve the return code.
def accounting_track(f):
    @wraps(f)
    def wrapper(*args, **kwargs):
        rv = f(*args, **kwargs)

        try:

            return_code = rv.status_code # this is why we wait for the function execution to complete.
            accounting_event = generate_accounting_event(return_code, request)
            AccountingService().save_accounting_event(accounting_event=accounting_event)

        # The choice is not to crash an action (that already completed) in case the logging of the activity event throws
        # an exception in the accounting table fails. This is why we do not rethrow.
        except Exception:
            _logger.error(json.dumps(traceback.format_exc()))

        return rv

    return wrapper

# A wrapper around flask-login's login_Required.
# We wrap it so we can tell when a authenticated api call is made (as in curl)
# vs. a browser based call.
def check_login(f):
    @wraps(f)
    def wrapper(*args, **kwargs):
        func = f
<<<<<<< HEAD
        print "### check_login: f=%s" % str(f)
        if current_app.config.get('auth').get('use_auth') and (not session or not session.get('user_id')):
            print "### check_login: login_required"
=======
        # if we have a session["user_id"] than we are logged-in (it is removed on logout)
        # An none-UI call will not have a session object and will always need to be authenticated.
        # For testing purposes we enable no login key auth.use_auth
        if session:
            if (not session.get('user_id')):
                return render_template("info.html")
        else: # no session in api mode, so always need to authenticate
>>>>>>> 6a2b7d40
            func = login_required(f)
        return func(*args, **kwargs)

    return wrapper<|MERGE_RESOLUTION|>--- conflicted
+++ resolved
@@ -3,11 +3,7 @@
 import traceback
 from functools import wraps
 
-<<<<<<< HEAD
 from flask import abort, session, current_app, request
-=======
-from flask import abort, session, current_app, request, render_template
->>>>>>> 6a2b7d40
 from flask.ext.login import login_required
 
 from dart.context.locator import injectable
@@ -88,20 +84,11 @@
     @wraps(f)
     def wrapper(*args, **kwargs):
         func = f
-<<<<<<< HEAD
         print "### check_login: f=%s" % str(f)
         if current_app.config.get('auth').get('use_auth') and (not session or not session.get('user_id')):
             print "### check_login: login_required"
-=======
-        # if we have a session["user_id"] than we are logged-in (it is removed on logout)
-        # An none-UI call will not have a session object and will always need to be authenticated.
-        # For testing purposes we enable no login key auth.use_auth
-        if session:
-            if (not session.get('user_id')):
-                return render_template("info.html")
-        else: # no session in api mode, so always need to authenticate
->>>>>>> 6a2b7d40
             func = login_required(f)
+
         return func(*args, **kwargs)
 
     return wrapper