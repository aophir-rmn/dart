--- conflicted
+++ resolved
@@ -93,11 +93,7 @@
                 'Function': 'a-b',
                 'Accounting': '222-1111111'
             },
-<<<<<<< HEAD
-            subnet_id='regionb',
-=======
             subnet_id='subnetid12345',
->>>>>>> 01e9e8e6
             dart_host='somehost',
             dart_port=5000
         )
