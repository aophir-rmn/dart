--- conflicted
+++ resolved
@@ -21,12 +21,8 @@
             try:
                 input_env = self.parse_input_env(input_env_str)
 
-<<<<<<< HEAD
-                self.is_continue_on_failure = self.extract_input_value(input_env, 'is_continue_on_failure')
-=======
                 self.is_continue_on_failure = self.extract_input_value(input_env, 'is_continue_on_failure', True)
                 self.is_last_action = self.extract_input_value(input_env, 'is_last_action', True)
->>>>>>> 89379cbf
                 self.workflow_instance_id = self.extract_input_value(input_env, 'workflow_instance_id')
                 self.sns_arn = self.extract_input_value(input_env, 'sns_arn')
                 _logger.info("is_continue_on_failure={0},  wf_instance_id={1}, sns_arn={2}".
