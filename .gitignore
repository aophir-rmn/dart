bower_components
node_modules
*.pyc
.DS_Store
.idea/
*.orig
<<<<<<< HEAD
*.iml
=======
*.iml
*.egg-info/
>>>>>>> b92fd329
<|MERGE_RESOLUTION|>--- conflicted
+++ resolved
@@ -4,9 +4,5 @@
 .DS_Store
 .idea/
 *.orig
-<<<<<<< HEAD
 *.iml
-=======
-*.iml
-*.egg-info/
->>>>>>> b92fd329
+*.egg-info/