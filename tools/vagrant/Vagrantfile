--- conflicted
+++ resolved
@@ -5,15 +5,6 @@
 required_plugins = %w(vagrant-vbguest vagrant-share)
 plugins_to_install = required_plugins.select { |plugin| not Vagrant.has_plugin? plugin }
 if not plugins_to_install.empty?
-<<<<<<< HEAD
-    puts "Installing plugins: #{plugins_to_install.join(' ')}"
-    if system "vagrant plugin install #{plugins_to_install.join(' ')}"
-        exec "vagrant #{ARGV.join(' ')}"
-    else
-        abort "Installation of one or more plugins has failed. Aborting."
-    end
-end
-=======
   puts "Installing plugins: #{plugins_to_install.join(' ')}"
   if system "vagrant plugin install #{plugins_to_install.join(' ')}"
     exec "vagrant #{ARGV.join(' ')}"
@@ -21,7 +12,6 @@
     abort "Installation of one or more plugins has failed. Aborting."
   end
 end 
->>>>>>> 767f5e1e
 
 Vagrant.configure(2) do |config|
  
